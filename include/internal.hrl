%% RPC records
-record(request,  {
    reqid      :: hello_json:value(),
    method     :: binary(),
    params     :: hello_json:json_object() | list(hello_json:value()),
    proto_mod  :: module(),
    proto_data :: term()
}).

<<<<<<< HEAD
-record(response, {
    reqid      :: hello_json:value(),
    result     :: hello_json:value(),
    proto_mod  :: module(),
    proto_data :: term()
}).

-record(error, {
    reqid      :: hello_json:value(),
    code       :: integer() | atom(),
    data       :: hello_json:value(),
    message    :: iodata(),
    proto_mod  :: module(),
    proto_data :: term()
}).

%% Other internal stuff
-record(binding, {url, host, port, ip, path, listener_mod, callback_mod, callback_args}).
=======
-record(binding, {
    pid           :: pid(),
    url           :: ex_uri:uri(),
    host          :: string(),
    port          :: pos_integer(),
    ip            :: inet:ip_address(),
    path          :: [binary()],
    listener_mod  :: module(),
    callback_mod  :: module(),
    callback_type :: stateful | stateless,
    callback_args :: term()
}).
>>>>>>> 7b0be5a4
<|MERGE_RESOLUTION|>--- conflicted
+++ resolved
@@ -7,7 +7,6 @@
     proto_data :: term()
 }).
 
-<<<<<<< HEAD
 -record(response, {
     reqid      :: hello_json:value(),
     result     :: hello_json:value(),
@@ -24,9 +23,6 @@
     proto_data :: term()
 }).
 
-%% Other internal stuff
--record(binding, {url, host, port, ip, path, listener_mod, callback_mod, callback_args}).
-=======
 -record(binding, {
     pid           :: pid(),
     url           :: ex_uri:uri(),
@@ -38,5 +34,4 @@
     callback_mod  :: module(),
     callback_type :: stateful | stateless,
     callback_args :: term()
-}).
->>>>>>> 7b0be5a4
+}).