% Copyright 2010-2011, Travelping GmbH <info@travelping.com>

% Permission is hereby granted, free of charge, to any person obtaining a
% copy of this software and associated documentation files (the "Software"),
% to deal in the Software without restriction, including without limitation
% the rights to use, copy, modify, merge, publish, distribute, sublicense,
% and/or sell copies of the Software, and to permit persons to whom the
% Software is furnished to do so, subject to the following conditions:

% The above copyright notice and this permission notice shall be included in
% all copies or substantial portions of the Software.

% THE SOFTWARE IS PROVIDED "AS IS", WITHOUT WARRANTY OF ANY KIND, EXPRESS OR
% IMPLIED, INCLUDING BUT NOT LIMITED TO THE WARRANTIES OF MERCHANTABILITY,
% FITNESS FOR A PARTICULAR PURPOSE AND NONINFRINGEMENT. IN NO EVENT SHALL THE
% AUTHORS OR COPYRIGHT HOLDERS BE LIABLE FOR ANY CLAIM, DAMAGES OR OTHER
% LIABILITY, WHETHER IN AN ACTION OF CONTRACT, TORT OR OTHERWISE, ARISING
% FROM, OUT OF OR IN CONNECTION WITH THE SOFTWARE OR THE USE OR OTHER
% DEALINGS IN THE SOFTWARE.

% @doc This module is the main interface to the hello application.
-module(hello).
-behaviour(application).
-export([start/2, stop/1]).
-export([start/0, run_stateless_request/2, run_stateless_binary_request/2]).
-export([bind_stateful/3, bind_stateless/2, bindings/0]).

-include("internal.hrl").
-include_lib("ex_uri/include/ex_uri.hrl").
-type url() :: string().

% @doc Starts the application and all dependencies.
% This is useful for debugging purposes.
start() ->
    application:start(sasl),
    application:start(cowboy),
    application:start(inets),
    application:start(ex_uri),
    application:start(ibrowse),
    application:start(erlzmq),
    application:start(hello).

start(_Type, _StartArgs) ->
    %% create the log dir
    {ok, LogDir}     = application:get_env(hello, request_log_dir),
    ok               = filelib:ensure_dir(filename:join(LogDir, ".")),
    {ok, Supervisor} = hello_supervisor:start_link(),
    {ok, Supervisor, undefined}.

stop(_) ->
    case application:get_env(hello, status_ipc) of
        {ok, StatusIPC} when is_list(StatusIPC) ->
            file:delete(StatusIPC);
        _ ->
            ok
    end.

bind_stateful(URL, CallbackModule, Args) ->
    bind_uri(stateful, URL, CallbackModule, Args).

% @doc Starts a stateless RPC server on the given URL.
%   The transport implementation that is chosen depends on
%   the protocol field of the URL. The available transports are documented
%   below:
%
%    <table border="1">
%      <thead><tr><td width="140"><b>URL scheme</b></td><td><b>Transport</b></td><td><b>Notes</b></td></tr></thead>
%      <tbody>
%        <tr><td>http://...</td><td>HTTP</td><td>Multiple services can be bound to the same host/port
%                                                combination, as long as the path is different.</td></tr>
%        <tr><td>zmq-tcp://...</td><td>ZeroMQ over TCP</td><td>The port <em>must</em> be specified.</td></tr>
%        <tr><td>zmq-ipc://...</td><td>ZeroMQ over Unix Sockets</td><td>The path can be either absolute or relative.</td></tr>
%      </tbody>
%    </table>
%   <br/>
%   The function returns:
%   <ul>
%     <li>``ok'' when the server has been bound successfully</li>
%     <li>``{error, already_started}'' when the same module is already bound to the given URL</li>
%     <li>``{error, occupied}'' when a different module is already bound to the given URL</li>
%     <li>``{error, {transport, term()}}'' when there was an error starting the server</li>
%   </ul>
%
%   The function will <b>exit</b>:
%   <ul>
%     <li>with reason ``badurl'' when the URL is malformed</li>
%     <li>with reason ``badprotocol'' when the URL uses an unknown scheme</li>
%   </ul>
-spec bind_stateless(url(), module()) -> ok | {error, already_started} | {error, occupied} | {error, {transport, term()}}.
bind_stateless(URL, CallbackModule) ->
    bind_uri(stateless, URL, CallbackModule, []).

bind_uri(Type, URL, CallbackModule, Args) ->
    case (catch ex_uri:decode(URL)) of
        {ok, Rec = #ex_uri{scheme = Scheme}, _} ->
            ListenerMod = binding_module(Scheme),
            case hello_binding_supervisor:start_binding(ListenerMod, Rec, CallbackModule, Type, Args) of
                {ok, _Pid}     -> ok;
                {error, Error} -> {error, Error}
            end;
        _Other ->
            error(badurl)
    end.

binding_module("zmq-tcp") -> hello_zmq_listener;
binding_module("zmq-ipc") -> hello_zmq_listener;
binding_module("http")    -> hello_http_listener;
binding_module("sockjs")  -> hello_sockjs_listener;
binding_module(_Scheme)   -> error(notsup).

% @doc Return the list of bound modules.
-spec bindings() -> [{url(), module()}].
bindings() ->
    [{ex_uri:encode(Binding#binding.url), Binding#binding.callback_mod} || Binding <- hello_registry:bindings()].

% @doc Run a single not-yet-decoded JSON-RPC request against the given callback module.
%   This can be used for testing, but please note that the request must be%   given as an encoded binary. It's better to use {@link run_stateless_request/2} for testing.
%
%   The request is <b>not</b> logged.
-spec run_stateless_binary_request(module(), binary()) -> binary().
run_stateless_binary_request(CallbackModule, JSON) ->
<<<<<<< HEAD
    case hello_proto:decode(hello_proto_jsonrpc, JSON) of
        Req = #request{} ->
            Response = hello_stateless_server:run_request(CallbackModule, Req);
=======
    case hello_proto:request_json(JSON) of
        {ok, RequestRec} ->
            Response = hello_stateless_handler:run_request(CallbackModule, RequestRec);
>>>>>>> 7b0be5a4
        {batch, Valid, Invalid} ->
            HandledResps = hello_stateless_handler:run_request(CallbackModule, Valid),
            Response = Invalid ++ HandledResps;
        {error, Error} ->
            Response = hello_proto_jsonrpc:std_error_to_error_resp(Error)
    end,
    hello_proto:encode(Response).

% @doc Run a single JSON-RPC request against the given callback module.
%   This function allows you to test your stateless servers without binding
%   to any URL. The request argument should be a complete JSON-RPC request in
%   Erlang data form.
%
%   The request is <b>not</b> logged.
-spec run_stateless_request(module(), hello_json:value()) -> hello_json:value().
run_stateless_request(CallbackModule, Request) ->
    case hello_proto:request(Request) of
        {ok, RequestRec} ->
            hello_stateless_handler:run_request(CallbackModule, RequestRec);
        {batch, Valid, Invalid} ->
            Resps = hello_stateless_handler:run_request(CallbackModule, Valid),
            Invalid ++ Resps;
        {error, Error} ->
            Error
    end.<|MERGE_RESOLUTION|>--- conflicted
+++ resolved
@@ -119,15 +119,9 @@
 %   The request is <b>not</b> logged.
 -spec run_stateless_binary_request(module(), binary()) -> binary().
 run_stateless_binary_request(CallbackModule, JSON) ->
-<<<<<<< HEAD
     case hello_proto:decode(hello_proto_jsonrpc, JSON) of
         Req = #request{} ->
             Response = hello_stateless_server:run_request(CallbackModule, Req);
-=======
-    case hello_proto:request_json(JSON) of
-        {ok, RequestRec} ->
-            Response = hello_stateless_handler:run_request(CallbackModule, RequestRec);
->>>>>>> 7b0be5a4
         {batch, Valid, Invalid} ->
             HandledResps = hello_stateless_handler:run_request(CallbackModule, Valid),
             Response = Invalid ++ HandledResps;
