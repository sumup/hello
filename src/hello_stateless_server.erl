% Copyright 2011, Travelping GmbH <info@travelping.com>

% Permission is hereby granted, free of charge, to any person obtaining a
% copy of this software and associated documentation files (the "Software"),
% to deal in the Software without restriction, including without limitation
% the rights to use, copy, modify, merge, publish, distribute, sublicense,
% and/or sell copies of the Software, and to permit persons to whom the
% Software is furnished to do so, subject to the following conditions:

% The above copyright notice and this permission notice shall be included in
% all copies or substantial portions of the Software.

% THE SOFTWARE IS PROVIDED "AS IS", WITHOUT WARRANTY OF ANY KIND, EXPRESS OR
% IMPLIED, INCLUDING BUT NOT LIMITED TO THE WARRANTIES OF MERCHANTABILITY,
% FITNESS FOR A PARTICULAR PURPOSE AND NONINFRINGEMENT. IN NO EVENT SHALL THE
% AUTHORS OR COPYRIGHT HOLDERS BE LIABLE FOR ANY CLAIM, DAMAGES OR OTHER
% LIABILITY, WHETHER IN AN ACTION OF CONTRACT, TORT OR OTHERWISE, ARISING
% FROM, OUT OF OR IN CONNECTION WITH THE SOFTWARE OR THE USE OR OTHER
% DEALINGS IN THE SOFTWARE.

% @doc <b>This module is deprecated</b>, use {@link hello_stateless_handler} instead.
% @deprecated
-module(hello_stateless_server).
-export([behaviour_info/1]).
<<<<<<< HEAD
-export([run_request/2]).

-compile({no_auto_import, [register/1, register/2, unregister/1]}).

-include("hello.hrl").
-include("internal.hrl").

-spec behaviour_info(callbacks) -> [{atom(), integer()}].
behaviour_info(callbacks) -> [{handle_request,2}, {method_info,0}, {param_info,1}];
behaviour_info(_Other)    -> undefined.

% @private
-spec run_request(module(), hello:request() | [hello:request()]) -> hello:response() | [hello:response()].
run_request(CallbackModule, BatchReq) when is_list(BatchReq) ->
    lists:map(fun (Req) -> run_maybe_notification(CallbackModule, Req) end, BatchReq);
run_request(CallbackModule, Req) ->
    run_maybe_notification(CallbackModule, Req).

run_maybe_notification(Mod, Req) ->
    case Req#request.reqid of
        undefined ->
            do_single_request(Mod, Req),
            empty_response;
        _ID ->
            do_single_request(Mod, Req)
    end.

do_single_request(Mod, Req = #request{method = MethodName}) ->
    case hello_validate:find_method(Mod:method_info(), MethodName) of
        undefined -> hello_proto:std_error(Req, method_not_found);
        Method ->
            case hello_validate:request_params(Method, Mod:param_info(Method#rpc_method.name), Req) of
                {ok, Validated} -> run_callback_module(Req, Mod, Method, Validated);
                {error, Msg}    -> hello_proto:std_error(Req, {invalid_params, Msg})
            end
    end.
=======
>>>>>>> 7b0be5a4

behaviour_info(Item) ->
    hello_stateless_handler:behaviour_info(Item).<|MERGE_RESOLUTION|>--- conflicted
+++ resolved
@@ -22,45 +22,6 @@
 % @deprecated
 -module(hello_stateless_server).
 -export([behaviour_info/1]).
-<<<<<<< HEAD
--export([run_request/2]).
-
--compile({no_auto_import, [register/1, register/2, unregister/1]}).
-
--include("hello.hrl").
--include("internal.hrl").
-
--spec behaviour_info(callbacks) -> [{atom(), integer()}].
-behaviour_info(callbacks) -> [{handle_request,2}, {method_info,0}, {param_info,1}];
-behaviour_info(_Other)    -> undefined.
-
-% @private
--spec run_request(module(), hello:request() | [hello:request()]) -> hello:response() | [hello:response()].
-run_request(CallbackModule, BatchReq) when is_list(BatchReq) ->
-    lists:map(fun (Req) -> run_maybe_notification(CallbackModule, Req) end, BatchReq);
-run_request(CallbackModule, Req) ->
-    run_maybe_notification(CallbackModule, Req).
-
-run_maybe_notification(Mod, Req) ->
-    case Req#request.reqid of
-        undefined ->
-            do_single_request(Mod, Req),
-            empty_response;
-        _ID ->
-            do_single_request(Mod, Req)
-    end.
-
-do_single_request(Mod, Req = #request{method = MethodName}) ->
-    case hello_validate:find_method(Mod:method_info(), MethodName) of
-        undefined -> hello_proto:std_error(Req, method_not_found);
-        Method ->
-            case hello_validate:request_params(Method, Mod:param_info(Method#rpc_method.name), Req) of
-                {ok, Validated} -> run_callback_module(Req, Mod, Method, Validated);
-                {error, Msg}    -> hello_proto:std_error(Req, {invalid_params, Msg})
-            end
-    end.
-=======
->>>>>>> 7b0be5a4
 
 behaviour_info(Item) ->
     hello_stateless_handler:behaviour_info(Item).